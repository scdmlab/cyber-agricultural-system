--- conflicted
+++ resolved
@@ -9,11 +9,8 @@
 
 node_modules
 .DS_Store
-<<<<<<< HEAD
-# dist
-=======
 #dist
->>>>>>> 933b7fc9
+
 dist-ssr
 coverage
 *.local
